# ***** BEGIN LICENSE BLOCK *****
# Version: MPL 1.1/GPL 2.0/LGPL 2.1
#
# The contents of this file are subject to the Mozilla Public License Version
# 1.1 (the "License"); you may not use this file except in compliance with
# the License. You may obtain a copy of the License at
# http://www.mozilla.org/MPL/
#
# Software distributed under the License is distributed on an "AS IS" basis,
# WITHOUT WARRANTY OF ANY KIND, either express or implied. See the License
# for the specific language governing rights and limitations under the
# License.
#
# The Original Code is l10n test automation.
#
# The Initial Developer of the Original Code is
# Mozilla Foundation
# Portions created by the Initial Developer are Copyright (C) 2007
# the Initial Developer. All Rights Reserved.
#
# Contributor(s):
#	Axel Hecht <l10n@mozilla.com>
#
# Alternatively, the contents of this file may be used under the terms of
# either the GNU General Public License Version 2 or later (the "GPL"), or
# the GNU Lesser General Public License Version 2.1 or later (the "LGPL"),
# in which case the provisions of the GPL or the LGPL are applicable instead
# of those above. If you wish to allow use of your version of this file only
# under the terms of either the GPL or the LGPL, and not to allow others to
# use your version of this file under the terms of the MPL, indicate your
# decision by deleting the provisions above and replace them with the notice
# and other provisions required by the GPL or the LGPL. If you do not delete
# the provisions above, a recipient may use your version of this file under
# the terms of any one of the MPL, the GPL or the LGPL.
#
# ***** END LICENSE BLOCK *****

from buildbot.status.web import baseweb, base
from buildbot.status.web.waterfall import WaterfallStatusResource
from buildbot.status.web.builder import BuildersResource
from buildbot.status.web.slaves import BuildSlavesResource
from buildbot.status.web.changes import ChangesResource
from buildbot.status.web.about import AboutBuildbot
from buildbot.status.base import StatusReceiverMultiService
from mako.template import Template
from twisted.python import log
import os.path
import urllib

class CompareBuild(base.HtmlResource):
  def __init__(self, template, build_status):
    base.HtmlResource.__init__(self)
    self.template = template
    self.build_status = build_status
  def content(self, req):
    result = self.build_status.getProperty('compare-result')
    summary = self.build_status.getProperty('coverage-result')
    return self.template.render(result=result, summary=summary)

class CompareBuilder(base.HtmlResource):
  title = "Compares for a builder"
  def __init__(self, template, builder_status):
    base.HtmlResource.__init__(self)
    self.template = template
    self.builder_status = builder_status
  def getChild(self, path, req):
    try:
      num = int(path)
    except ValueError:
      return baseweb.HtmlResource.getChild(self, path, req)
    build_status = self.builder_status.getBuild(num)
    return CompareBuild(self.template, build_status)

class Comparisons(base.HtmlResource):
  title = "Comparison"
  def __init__(self):
    base.HtmlResource.__init__(self)
    path = __file__[:__file__.rfind('l10n.py')-1]
    self.template = Template(filename=os.path.join(path, 'compare.mako'))
    log.msg('Comparison resource started')
  def loadTemplate(self, path):
    return
    self.template = Template(filename=os.path.join(path, 'compare.mako'))
  def getChild(self, path, req):
    s = self.getStatus(req)
    if path in s.getBuilderNames():
      builder_status = s.getBuilder(path)
      return CompareBuilder(self.template, builder_status)

    return HtmlResource.getChild(self, path, req)

class WebStatus(baseweb.WebStatus):
  def setupUsualPages(self):
    self.putChild("waterfall", WaterfallStatusResource())
    self.putChild("builders", BuildersResource()) # has builds/steps/logs
    self.putChild("changes", ChangesResource())
    self.putChild("buildslaves", BuildSlavesResource())
    self.putChild("about", AboutBuildbot())
    self.comparisons = Comparisons()
    self.putChild("compare", self.comparisons)
  def setupSite(self):
    htmldir = os.path.join(self.parent.basedir, "public_html")
    self.comparisons.loadTemplate(htmldir)
    baseweb.WebStatus.setupSite(self)

import simplejson
import time
from datetime import datetime
from buildbot.status.builder import Results

class LatestL10n(StatusReceiverMultiService):
  def buildFinished(self, builderName, build, results):
    log.msg("LatestL10n getting notified")
    props = {}
    try:
      for key in ['tree', 'locale', 'app', 'coverage-result', 'buildnumber', 'buildername', 'slavename']:
        props[key] = build.getProperty(key)
    except KeyError:
      log.msg('reported build not proper, %s is missing' % key)
      return
    coverage = props.pop('coverage-result')
    for k, v in coverage.iteritems():
<<<<<<< HEAD
      props['coverage-' + k] = v
    props['result'] = Results[results]
=======
      props['coverage_' + k] = v
    props['result'] = results
>>>>>>> b8cc7ef2
    starttime, endtime = self.getTimes(build)
    props.update(dict(starttime=starttime, endtime=endtime))
    status = dict(items=[])
    try:
      status = simplejson.load(open(self.json))
    except Exception:
      pass
    items = status['items']
    rv = dict(props)
    id = '/'.join((builderName, props['tree'], props['app'], props['locale']))
    rv['id'] = id
    rv['label'] = props['locale']
    rv['type'] = 'Build'
    needsAppend = True
    for item in items:
      if item['id'] == id:
        item.update(props)
        needsAppend = False
        break
    if needsAppend:
      items.append(rv)
    simplejson.dump(dict(items=items), open(self.json, 'w'))
  def builderAdded(self, name, builder):
    log.msg("subscribing to " + name)
    return self
  def setServiceParent(self, parent):
    StatusReceiverMultiService.setServiceParent(self, parent)
    self.setup()
  def setup(self):
    self.json = os.path.join(self.parent.basedir, "public_html",
                             "l10n_status.js")
    self.status = self.parent.getStatus()
    self.status.subscribe(self)
    log.msg("LatestL10n subscribing")
  def disownServiceParent(self):
    self.status.unsubscribe(self)
    return base.StatusReceiverMultiService.disownServiceParent(self)
  def getTimes(self, status):
    def toISO8601(t):
      return datetime.fromtimestamp(round(t)+time.timezone).isoformat() + 'Z'
    return map(toISO8601, status.getTimes())<|MERGE_RESOLUTION|>--- conflicted
+++ resolved
@@ -120,13 +120,8 @@
       return
     coverage = props.pop('coverage-result')
     for k, v in coverage.iteritems():
-<<<<<<< HEAD
-      props['coverage-' + k] = v
+      props['coverage_' + k] = v
     props['result'] = Results[results]
-=======
-      props['coverage_' + k] = v
-    props['result'] = results
->>>>>>> b8cc7ef2
     starttime, endtime = self.getTimes(build)
     props.update(dict(starttime=starttime, endtime=endtime))
     status = dict(items=[])
